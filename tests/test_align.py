import sys
import traceback
import os
import datetime
import pytest
import numpy
from astropy.table import Table

from stwcs import updatewcs

from base_test import BaseHLATest
from hlapipeline import align_to_gaia
import hlapipeline.utils.catalog_utils as catutils

@pytest.mark.bigdata
class TestAlignMosaic(BaseHLATest):
    """ Tests which validate whether mosaics can be aligned to an astrometric standard.

        Characeteristics of these tests:
          * A single astrometric catalog was obtained with both GAIA and non-GAIA
            (PanSTARRS?) sources for the entire combined field-of-view using the GSSS
            server.
              * These tests assume combined input exposures for each test have enough
                astrometric sources from the external catalog to perform a high quality
                fit.
          * This test only determines the fit between sources
            extracted from the images by Tweakreg and the source positions included in
            the astrometric catalog.
          * The WCS information for the input exposures do not get updated in this test.
          * No mosaic gets generated.

        Success Criteria:
          * Success criteria hard-coded for this test represents 10mas RMS for the
            WFC3 images based on the fit of source positions to the astrometric catalog
            source positions.
              * RMS values are extracted from optional shiftfile output from `tweakreg`
              * Number of stars used for the fit and other information is not available
                with the current version of `tweakreg`.

    """

    ref_loc = ['truth']

    def test_align_ngc188(self):
        """ Verify whether NGC188 exposures can be aligned to an astrometric standard.

        Characeteristics of this test:
          * Input exposures include both ACS and WFC3 images of the same general field-of-view
            of NGC188 suitable for creating a combined mosaic using both instruments.
        """
        self.input_loc = 'mosaic_ngc188'
        input_filenames = ['iaal01hxq_flc.fits', 'iaala3btq_flc.fits',
                            'iaal01hyq_flc.fits', 'iaala3bsq_flc.fits',
                            'j8boa1m8q_flc.fits', 'j8boa1m4q_flc.fits',
                            'j8boa1maq_flc.fits', 'j8boa1m6q_flc.fits']
        self.output_shift_file = 'test_mosaic_ngc188_shifts.txt'
        shift_file = self.run_align(input_filenames)

        rms_x = max(shift_file['col6'])
        rms_y = max(shift_file['col7'])

        assert (rms_x <= 0.25 and rms_y <= 0.25)

    def test_align_47tuc(self):
        """ Verify whether 47Tuc exposures can be aligned to an astrometric standard.

        Characeteristics of this test:
          * Input exposures include both ACS and WFC3 images of the same general field-of-view
            of 47Tuc suitable for creating a combined mosaic using both instruments.
        """
        self.input_loc = 'mosaic_47tuc'
        input_filenames = ['ib6v06c4q_flc.fits','ib6v06c7q_flc.fits',
                                'ib6v25aqq_flc.fits','ib6v25atq_flc.fits',
                                'jddh02gjq_flc.fits','jddh02glq_flc.fits',
                                'jddh02goq_flc.fits']
        self.output_shift_file = 'test_mosaic_47tuc_shifts.txt'
        shift_file = self.run_align(input_filenames)

        rms_x = max(shift_file['col6'])
        rms_y = max(shift_file['col7'])

        assert (rms_x <= 0.25 and rms_y <= 0.25)

    @pytest.mark.xfail
    @pytest.mark.parametrize("input_filenames", [['j8ura1j1q_flt.fits','j8ura1j2q_flt.fits',
                                                  'j8ura1j4q_flt.fits','j8ura1j6q_flt.fits',
                                                  'j8ura1j7q_flt.fits','j8ura1j8q_flt.fits',
                                                  'j8ura1j9q_flt.fits','j8ura1jaq_flt.fits',
                                                  'j8ura1jbq_flt.fits','j8ura1jcq_flt.fits',
                                                  'j8ura1jdq_flt.fits','j8ura1jeq_flt.fits',
                                                  'j8ura1jfq_flt.fits','j8ura1jgq_flt.fits',
                                                  'j8ura1jhq_flt.fits','j8ura1jiq_flt.fits',
                                                  'j8ura1jjq_flt.fits','j8ura1jkq_flt.fits'],
                                                 ['j92c01b4q_flc.fits','j92c01b5q_flc.fits',
                                                  'j92c01b7q_flc.fits','j92c01b9q_flc.fits'],
                                                 ['jbqf02gzq_flc.fits', 'jbqf02h5q_flc.fits',
                                                  'jbqf02h7q_flc.fits', 'jbqf02hdq_flc.fits',
                                                  'jbqf02hjq_flc.fits', 'jbqf02hoq_flc.fits',
                                                  'jbqf02hqq_flc.fits', 'jbqf02hxq_flc.fits',
                                                  'jbqf02i3q_flc.fits', 'jbqf02i8q_flc.fits',
                                                  'jbqf02iaq_flc.fits'],
                                                 ['ib2u12kaq_flt.fits', 'ib2u12keq_flt.fits',
                                                  'ib2u12kiq_flt.fits', 'ib2u12klq_flt.fits'],
                                                 ['ibjt01a1q_flc.fits', 'ibjt01a8q_flc.fits',
                                                  'ibjt01aiq_flt.fits', 'ibjt01amq_flt.fits',
                                                  'ibjt01aqq_flt.fits', 'ibjt01auq_flt.fits',
                                                  'ibjt01yqq_flc.fits', 'ibjt01z0q_flc.fits',
                                                  'ibjt01zwq_flc.fits', 'ibjt01a4q_flc.fits',
                                                  'ibjt01acq_flc.fits', 'ibjt01akq_flt.fits',
                                                  'ibjt01aoq_flt.fits', 'ibjt01asq_flt.fits',
                                                  'ibjt01avq_flt.fits', 'ibjt01yuq_flc.fits',
                                                  'ibjt01ztq_flc.fits'],
                                                 ['ibnh02coq_flc.fits','ibnh02cmq_flc.fits',
                                                  'ibnh02c7q_flc.fits','ibnh02c5q_flc.fits',
                                                  'ibnh02cpq_flc.fits','ibnh02c9q_flc.fits',
                                                  'ibnh02bfq_flc.fits','ibnh02beq_flc.fits']])
    def test_align_single_visits(self,input_filenames):
        """ Verify whether single-visit exposures can be aligned to an astrometric standard.

        Characteristics of these tests:
          * Input exposures include exposures from a number of single visit datasets to explore what impact differing
            observing modes (differing instruments, detectors, filters, subarray size, etc.) have on astrometry.

        The following datasets are used in these tests:

            * ACS dataset 10048_a1: 2x F344N, 1x F435W, 1x F475W, 2x F502N, 2x F550M, 1x F555W, 1x F606W, 1x F625W,
              2x F658N, 1x F775W, 1x F814W, 1x F850LP, and 2x F892N ACS/HRC images
            * ACS dataset 10265_01: 4x F606W full-frame ACS/WFC images
            * ACS dataset 12580_02: 5x F475W & 6x F814W ACS/WFC images
            * WFC3 dataset 11663_12: 4x F160W full-frame WFC3/IR images
            * WFC3 dataset 12219_01: 8x F160W full-frame WFC3/IR images, 9x F336W full-frame WFC3/UVIS images
            * WFC3 dataset 12379_02: 4X F606W, 4x F502N full-frame WFC3/UVIS images

        """
        self.input_loc = 'base_tests'
        self.curdir = os.getcwd()
        try:
            shift_file = self.run_align(input_filenames)
            x_shift = numpy.alltrue(numpy.isnan(shift_file['col2']))
            y_shift = numpy.alltrue(numpy.isnan(shift_file['col3']))
            rms_x = max(shift_file['col6'])
            rms_y = max(shift_file['col7'])
        except Exception:
            exc_type, exc_value, exc_tb = sys.exc_info()
            traceback.print_exception(exc_type, exc_value, exc_tb, file=sys.stdout)
            sys.exit()
        assert (x_shift == False and y_shift == False and rms_x <= 0.25 and rms_y <= 0.25)

    def test_astroquery(self):
        """Verify that new astroquery interface will work"""
        self.curdir = os.getcwd()
        self.input_loc = ''

        shift_file = self.run_align('ib6v06060')
        rms_x = max(shift_file['col6'])
        rms_y = max(shift_file['col7'])

        assert (rms_x <= 0.25 and rms_y <= 0.25)

    @pytest.mark.xfail
    @pytest.mark.slow
    def test_align_randomFields(self):
        """ Wrapper to set up the test for aligning a large number of randomly
            selected fields (aka datasets) from a input ascii file (CSV).

            The wrapper provides the parameter settings for the underlying test,
            as well as implements the criterion for the overall success or failure
            of the test.
        """
        inputListFile = 'ACSList50.csv'

        # Desired number of random entries for testing
        inputNumEntries = 50

        # Seed for random number generator
        inputSeedValue = 1

        # Obtain the full path to the file containing the dataset field names
        self.input_loc  = 'master_lists'
        self.curdir     = os.getcwd()
        input_file_path = self.get_data(inputListFile)

        # Randomly select a subset of field names (each field represented by a row) from
        # the master CSV file and return as an Astropy table
        randomCandidateTable = catutils.randomSelectFromCSV(input_file_path[0],
            inputNumEntries, inputSeedValue)

        # Invoke the methods which will handle acquiring/downloading the data from
        # MAST and perform the alignment
        percentSuccess = 0.0
        try:
            percentSuccess = self.align_randomFields (randomCandidateTable)
        except Exception:
            pass

        assert(percentSuccess >= 0.70)

    @pytest.mark.xfail
    def test_align_fewRandomFields(self):
        """ Wrapper to set up the test for aligning a *FEW* randomly
            selected fields (aka datasets) from a input ascii file (CSV).

            The wrapper provides the parameter settings for the underlying test,
            as well as implements the criterion for the overall success or failure
            of the test.

            This routine is strictly for realistic testing on a small number of
            datasets.
        """
        inputListFile = 'ACSList5.csv'

        # Desired number of random entries for testing
        inputNumEntries = 5

        # Seed for random number generator
        inputSeedValue = 1

        # Obtain the full path to the file containing the dataset field names
        self.input_loc  = 'master_lists'
        self.curdir     = os.getcwd()
        input_file_path = self.get_data(inputListFile)

        # Randomly select a subset of field names (each field represented by a row) from
        # the master CSV file and return as an Astropy table
        randomCandidateTable = catutils.randomSelectFromCSV(input_file_path[0],
            inputNumEntries, inputSeedValue)

        # Invoke the methods which will handle acquiring/downloading the data from
        # MAST and perform the alignment
        percentSuccess = 0.0
        try:
            percentSuccess = self.align_randomFields (randomCandidateTable)
        except Exception:
            pass

        assert(percentSuccess >= 0.70)

    def align_randomFields(self, randomTable):
        """ Process randomly selected fields (aka datasets) stored in an Astropy table.

            Each field is used as input to determine if it can be aligned to an
            astrometric standard.  The success or fail status for each test is retained
            as the overall success or fail statistic is the necessary output from
            this test.
        """

        numSuccess = 0
        numAllDatasets = 0

        # Read the table and extract a list of each dataset name in IPPSSOOT format
        # which is either an association ID or an individual filename
        dataset_list = get_dataset_list(randomTable)

        numAllDatasets = len(dataset_list)

        # Process the dataset names in the list
        #
        # If the dataset name represents an association ID, the multiplicity
        # of images within the association need to be processed.  Otherwise,
        # the dataset is a single image.
        #
        # If the "alignment" of a field/dataset fails for any reason, trap
        # the exception and keep going.
        for dataset in dataset_list:

           print("TEST_ALIGN. Dataset: ", dataset)
           currentDT = datetime.datetime.now()
           print(str(currentDT))
           try:
               shift_file = self.run_align([dataset])
               x_shift = numpy.alltrue(numpy.isnan(shift_file['col2']))
               rms_x = max(shift_file['col6'])
               rms_y = max(shift_file['col7'])

               if not x_shift and ((rms_x <= 0.25) and (rms_y <= 0.25)):
                   numSuccess += 1
                   print("TEST_ALIGN. Successful Dataset: ", dataset, "\n")
               else:
                   print("TEST_ALIGN. Unsuccessful Dataset: ", dataset, "\n")

           # Catch anything that happens as this dataset will be considered a failure, but
           # the processing of datasets should continue.  Generate sufficient output exception
           # information so problems can be addressed.
           except Exception:
               exc_type, exc_value, exc_tb = sys.exc_info()
               traceback.print_exception(exc_type, exc_value, exc_tb, file=sys.stdout)
               print("TEST_ALIGN. Exception Dataset: ", dataset, "\n")
               continue

        # Determine the percent success over all datasets processed
        percentSuccess = numSuccess/numAllDatasets
<<<<<<< HEAD
        print('Number of successful tests: ', numSuccess, ' Total number of tests: ', numAllDatasets, ' Percent success: ', percentSuccess*100.0)
=======
        print('TEST_ALIGN. Number of successful tests: ', numSuccess, ' Total number of tests: ', numAllDatasets, ' Percent success: ', percentSuccess*100.0)
 
        return percentSuccess
>>>>>>> 9598f662

        return percentSuccess
#
def get_dataset_list(tableName):
    """ Standalone function to read the Astropy table and get the dataset names

    Parameters
    ==========
    tableName : str
        Filename of the input master CSV file containing individual
        images or association names, as well as observational
        information regarding the images

    Returns
    =======
    datasetNames: list
        List of individual image or association base (IPPSSOOT) names
    """

    #dataFromTable = Table.read(filename, format='ascii')
    datasetIDs = tableName['observationID']
    asnIDs     = tableName['asnID']

    datasetNames = []

    # Determine if the data is part of an association or is an individual image
    for imgid,asnid in zip(datasetIDs,asnIDs):

        # If the asnID is the string NONE, this is an individual image,
        # and it is necessary to get the individual image dataset name.
        # Otherwise, this is an association dataset, so just add the asnID.
        if (asnid.upper() == "NONE"):
            datasetNames.append(imgid)
        else:
            datasetNames.append(asnid)

    return datasetNames<|MERGE_RESOLUTION|>--- conflicted
+++ resolved
@@ -289,15 +289,10 @@
 
         # Determine the percent success over all datasets processed
         percentSuccess = numSuccess/numAllDatasets
-<<<<<<< HEAD
-        print('Number of successful tests: ', numSuccess, ' Total number of tests: ', numAllDatasets, ' Percent success: ', percentSuccess*100.0)
-=======
         print('TEST_ALIGN. Number of successful tests: ', numSuccess, ' Total number of tests: ', numAllDatasets, ' Percent success: ', percentSuccess*100.0)
  
         return percentSuccess
->>>>>>> 9598f662
-
-        return percentSuccess
+
 #
 def get_dataset_list(tableName):
     """ Standalone function to read the Astropy table and get the dataset names
